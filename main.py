import os
import re
import io
import json
import base64
import shutil
import hashlib
import unicodedata
import argparse
from enum import Enum
from pathlib import Path
from typing import Optional

import sys
import openai
import fitz
import pandas as pd
from tqdm import tqdm
from pydantic import BaseModel, Field, field_validator
from concurrent.futures import ThreadPoolExecutor
from datetime import datetime

# ------------------- CONFIG -------------------

def get_config_dir_and_env_path():
    config_dir = Path.home() / ".documentor"
    env_path = config_dir / ".env"
    return config_dir, env_path

def ensure_home_config_and_env():
    config_dir, env_path = get_config_dir_and_env_path()
    config_dir.mkdir(parents=True, exist_ok=True)

    # Ensure all config example files are present in home config dir
    config_example_dir = Path(__file__).parent / "config"
    files_copied = []
    if config_example_dir.exists():
        for file in config_example_dir.iterdir():
            if file.is_file() and file.name.endswith('.example'):
                dest_name = file.name[:-8]
                dest = config_dir / dest_name
                if not dest.exists():
                    shutil.copy(file, dest)
                    files_copied.append(dest_name)
    if files_copied:
        print(f"✅ Copied example config files to {config_dir}: {', '.join(files_copied)}.\nEdit these files before rerunning.")
        sys.exit(0)
    # Always ensure .env exists (even if not in example files)
    if not env_path.exists():
        env_path.touch()
        print(f"✅ Created .env at {env_path}. Edit this file before rerunning.")
        sys.exit(0)
    return config_dir, env_path

# Always load .env from ~/.documentor/.env, create if missing
CONFIG_DIR, ENV_PATH = ensure_home_config_and_env()

from dotenv import load_dotenv
load_dotenv(dotenv_path=ENV_PATH, override=True)

OPENROUTER_MODEL_ID = os.getenv("OPENROUTER_MODEL_ID")
OPENROUTER_API_KEY = os.getenv("OPENROUTER_API_KEY")
OPENROUTER_BASE_URL = os.getenv("OPENROUTER_BASE_URL", "https://openrouter.ai/api/v1")

openai_client = openai.OpenAI(api_key=OPENROUTER_API_KEY, base_url=OPENROUTER_BASE_URL)

# ------------------- ENUMS & MODELS -------------------

import importlib.resources

def load_document_types():
    # Always check home config dir first, then fallback to other locations
    candidates = [
        Path.home() / ".documentor" / "document_types.json",  # home config dir
        Path(__file__).parent / "config" / "document_types.json",  # dev and editable install
        Path(sys.argv[0]).parent / "config" / "document_types.json",  # pipx global bin
        Path.cwd() / "config" / "document_types.json",  # user runs from project root
    ]
    for path in candidates:
        if path.exists():
            with open(path, "r", encoding="utf-8") as f:
                return json.load(f)
    raise FileNotFoundError(
        "Could not find 'document_types.json' in '~/.documentor', 'config', or working directory. "
        "Make sure the config file exists in your home config folder or project."
    )

DOCUMENT_TYPES = load_document_types()

def create_dynamic_enum(name, data):
    return Enum(name, dict([(k, k) for k in data]), type=str)

DocumentType = create_dynamic_enum('DocumentType', DOCUMENT_TYPES)

class DocumentMetadataInput(BaseModel):
    issue_date: str = Field(description="Date issued, format: YYYY-MM-DD.", example="2025-01-02")
    document_type: DocumentType = Field(description="Type of document.", example="invoice")
    issuing_party: str = Field(description="Issuer name, one word if possible.", example="Amazon")
    service_name: Optional[str] = Field(description="Product/service name if applicable (as short as possible).", example="Youtube Premium")
    total_amount: Optional[float] = Field(default=None, description="Total currency amount.")
    total_amount_currency: Optional[str] = Field(description="Currency of the total amount.", example="EUR")
    confidence: float = Field(description="Confidence score between 0 and 1.")
    reasoning: str = Field(description="Why this classification was chosen.")

class DocumentMetadata(DocumentMetadataInput):
    hash: str = Field(description="SHA256 hash of the file (first 8 chars).", example="a1b2c3d4")
    create_date: Optional[str] = Field(default=None, description="Date this metadata was created, format: YYYY-MM-DD.", example="2024-06-01")
    update_date: Optional[str] = Field(default=None, description="Date this metadata was last updated, format: YYYY-MM-DD.", example="2024-06-01")

    @field_validator('total_amount', mode='before')
    @classmethod
    def clean_and_validate_amount(cls, value):
        if value is None:
            return None
        if isinstance(value, (int, float)):
            return value
        if isinstance(value, str):
            value = re.sub(r'[^\d,.-]', '', value).replace('.', '').replace(',', '.')
            return float(value)
        raise ValueError(f"Invalid type for amount: {type(value)}")

    @field_validator('total_amount_currency', mode='before')
    @classmethod
    def normalize_currency(cls, value):
        if value is None:
            return None
        value = value.strip().upper()
        return {
            '€': 'EUR', 'EURO': 'EUR',
            '$': 'USD',
            '£': 'GBP'
        }.get(value, value)

# ------------------- LLM TOOL SETUP -------------------

<<<<<<< HEAD
TOOLS = [
    {
        "type": "function",
        "function": {
            "name": "extract_document_metadata",
            "description": "Extract metadata from a document.",
            "parameters": DocumentMetadata.model_json_schema(),
        },
    }
]
=======
TOOLS = [{
    "name": "extract_document_metadata",
    "description": "Extract metadata from a document.",
    "input_schema": DocumentMetadataInput.model_json_schema()
}]
>>>>>>> 2cd4a649

SYSTEM_PROMPT = (
    f"You are an expert document classification and extraction assistant. "
    f"Today's date is {datetime.now().strftime('%Y-%m-%d')}. "
    "Given a document image, your job is to extract structured metadata fields as accurately as possible. "
    "Use all available visual, textual, and layout cues. "
    "Be strict about field formats (e.g., dates as YYYY-MM-DD, currency as ISO code). "
    "If a field is missing or ambiguous, leave it blank or null. "
    "Do not guess or hallucinate values. "
    "For 'reasoning', briefly explain your choices and any uncertainties. "
    "Never fabricate information. "
    "Always return your answer using the provided structured tool. "
    "This tool is most often used to classify recent documents. "
    "If you are unsure between multiple possible dates, prefer the one closest to today's date."
)

# ------------------- UTILS -------------------

def hash_file(path: Path) -> str:
    h = hashlib.sha256()
    with open(path, "rb") as f:
        for chunk in iter(lambda: f.read(8192), b''): h.update(chunk)
    return h.hexdigest()[:8]

def build_output_hash_index(output_path: Path) -> dict:
    hash_index = {}
    for root, _, files in os.walk(output_path):
        for file in files:
            if not file.lower().endswith(".json"):
                continue
            with open(Path(root) / file, "r", encoding="utf-8") as f:
                metadata = json.load(f)
                hash_index[metadata.get('hash')] = Path(root) / file.replace(".json", ".pdf")
    return hash_index

def sanitize_filename_component(s: str) -> str:
    s = unicodedata.normalize('NFKD', s).encode('ascii', 'ignore').decode('ascii')
    s = re.sub(r'[\\/*?:"<>|()\[\],]', '', s).strip()
    return re.sub(r'\s+', ' ', s)

def file_name_from_metadata(metadata: DocumentMetadata, file_hash: str) -> str:
    parts = [
        sanitize_filename_component(metadata.issue_date),
        sanitize_filename_component(metadata.document_type.value),
        sanitize_filename_component(metadata.issuing_party)
    ]

    if metadata.service_name:
        parts.append(sanitize_filename_component(metadata.service_name))

    if metadata.total_amount is not None:
        amount = f"{metadata.total_amount:.0f}" if metadata.total_amount.is_integer() else f"{metadata.total_amount:.2f}"
        currency = metadata.total_amount_currency or ""
        parts.append(sanitize_filename_component(f"{amount} {currency}".strip()))

    parts.append(f"{file_hash}.pdf")
    return " - ".join(parts).lower()

def find_pdf_files(folder_path: Path):
    return [
        Path(root) / file
        for root, _, files in os.walk(folder_path)
        for file in files
        if file.lower().endswith('.pdf')
        and not file.startswith('.')
        and (Path(root) / file).stat().st_size > 0
    ]

# ------------------- CLASSIFICATION -------------------

def classify_pdf_document(pdf_path: Path, file_hash: str) -> DocumentMetadata:
    client = openai_client

    try:
        # Use PyMuPDF to render the first two pages as images (if available)
        doc = fitz.open(str(pdf_path))
        images_b64 = []
        num_pages = min(2, len(doc))
        from PIL import Image, ImageEnhance
        for i in range(num_pages):
            page = doc[i]
            pix = page.get_pixmap()
            img = Image.open(io.BytesIO(pix.tobytes("jpeg")))
            enhancer = ImageEnhance.Contrast(img)
            img_enhanced = enhancer.enhance(2.0)
            img_buffer = io.BytesIO()
            img_enhanced.save(img_buffer, format="JPEG")
            img_b64 = base64.b64encode(img_buffer.getvalue()).decode("utf-8")
            images_b64.append(img_b64)
        doc.close()
        # --- end contrast boost ---
    except Exception as e:
        print(e)
        raise RuntimeError(f"Failed to render PDF image: {pdf_path}") from e

    try:
        # Prepare messages with up to two images
        user_content = [
            {
                "type": "image_url",
                "image_url": {"url": f"data:image/jpeg;base64,{img_b64}"}
            }
            for img_b64 in images_b64
        ]

        messages = [
            {"role": "system", "content": SYSTEM_PROMPT},
            {"role": "user", "content": user_content},
        ]

        response = client.chat.completions.create(
            model=OPENROUTER_MODEL_ID,
            max_tokens=4096,
            temperature=0,
            messages=messages,
            tools=TOOLS,
        )
<<<<<<< HEAD

        tool_calls = response.choices[0].message.tool_calls
        if not tool_calls:
            raise ValueError("OpenRouter did not return structured classification.")

        args = tool_calls[0].function.arguments
        metadata = DocumentMetadata.model_validate_json(args)
=======
        
        tool_result = next((c.input for c in response.content if hasattr(c, "input")), None)
        if not tool_result:
            raise ValueError("Claude did not return structured classification.")
        
        input_data = DocumentMetadataInput.model_validate(tool_result)
        metadata = DocumentMetadata(**input_data.model_dump())
>>>>>>> 2cd4a649
        metadata.hash = file_hash
        now = datetime.now().strftime("%Y-%m-%d")
        metadata.create_date = now
        metadata.update_date = now
        return metadata
    except Exception as e:
        print(e)
        raise RuntimeError(f"Classification failed for: {pdf_path}") from e

# ------------------- RENAMING & PROCESSING -------------------

def rename_single_pdf(pdf_path: Path, file_hash: str, processed_path: Path, known_hashes: set):
    try:
        metadata = classify_pdf_document(pdf_path, file_hash)
        filename = file_name_from_metadata(metadata, file_hash)
        new_pdf_path = processed_path / filename

        shutil.copy2(pdf_path, new_pdf_path)

        with open(new_pdf_path.with_suffix('.json'), "w", encoding="utf-8") as f:
            json.dump(metadata.model_dump(), f, indent=4)

        known_hashes.add(file_hash)
        print(f"Processed: {pdf_path.name} -> {filename}")
    except Exception as e:
        print(e)
        print(f"Failed to process {pdf_path.name}: {e}")

def rename_pdf_files(pdf_paths, file_hash_map, known_hashes, processed_path, max_workers=4):
    with ThreadPoolExecutor(max_workers=max_workers) as executor:
        list(tqdm(
            executor.map(
                lambda p: rename_single_pdf(p, file_hash_map[p], processed_path, known_hashes),
                pdf_paths
            ),
            total=len(pdf_paths)
        ))

def validate_metadata(output_path: Path):
    valid_entries = []
    errors = []
    json_files = list(output_path.rglob("*.json"))

    for metadata_path in tqdm(json_files, desc="Validating metadata"):
        try:
            with open(metadata_path, "r", encoding="utf-8") as f:
                data = json.load(f)
            metadata = DocumentMetadata.model_validate(data)

            file_hash = metadata.hash
            if not file_hash:
                raise ValueError("Missing 'hash' in metadata.")

            pdf_path = metadata_path.with_suffix(".pdf")
            if not pdf_path.exists():
                raise FileNotFoundError(f"Missing PDF for metadata: {pdf_path.name}")

            actual_hash = hash_file(pdf_path)
            if file_hash != actual_hash:
                raise ValueError(f"Hash mismatch: metadata hash is '{file_hash}', actual is '{actual_hash}'.")

            if file_hash not in pdf_path.name:
                raise ValueError(f"Filename '{pdf_path.name}' does not include the expected hash '{file_hash}'.")

            valid_entries.append((pdf_path, metadata))

        except Exception as e:
            errors.append((metadata_path, str(e)))

    if errors:
        print("\nValidation errors found:")
        for meta_path, err in errors:
            print(f"- {meta_path}: {err}")
    else:
        print("\nAll metadata files passed validation.")

    return valid_entries

def rename_existing_files(output_path: Path):
    valid_entries = validate_metadata(output_path)

    for old_pdf_path, metadata in valid_entries:
        file_hash = metadata.hash
        new_filename = file_name_from_metadata(metadata, file_hash)
        new_pdf_path = output_path / new_filename
        new_metadata_path = new_pdf_path.with_suffix(".json")

        # Skip if the filename hasn't changed
        if old_pdf_path == new_pdf_path:
            continue

        try:
            old_metadata_path = old_pdf_path.with_suffix(".json")
            shutil.move(old_pdf_path, new_pdf_path)
            shutil.move(old_metadata_path, new_metadata_path)
            print(f"Renamed: {old_pdf_path.name} -> {new_filename}")
        except Exception as e:
            print(f"Failed to rename {old_pdf_path.name}: {e}")

def export_metadata_to_excel(processed_path: Path, excel_output_path: str):
    metadata_list = []
    json_files = list(processed_path.rglob("*.json"))

    for metadata_path in tqdm(json_files, desc="Collecting metadata"):
        try:
            with open(metadata_path, "r", encoding="utf-8") as f:
                data = json.load(f)
            metadata = DocumentMetadata.model_validate(data)
            metadata_dict = metadata.model_dump()

            # Remove 'reasoning' field
            metadata_dict.pop("reasoning", None)

            # Add filename (corresponding PDF)
            pdf_path = metadata_path.with_suffix(".pdf")
            filename = pdf_path.name if pdf_path.exists() else ""
            metadata_dict["filename"] = filename

            # Add filename length
            metadata_dict["filename_length"] = len(filename)

            # Extract year and month from issue_date
            try:
                # Assuming YYYY-MM-DD format
                date_parts = metadata.issue_date.split('-')
                metadata_dict["year"] = int(date_parts[0])
                metadata_dict["month"] = int(date_parts[1])
            except (IndexError, ValueError, AttributeError):
                metadata_dict["year"] = None
                metadata_dict["month"] = None

            # Ensure document_type is just the value, not Enum repr
            if isinstance(metadata_dict.get("document_type"), Enum):
                metadata_dict["document_type"] = metadata_dict["document_type"].value
            elif (
                isinstance(metadata_dict.get("document_type"), str)
                and metadata_dict["document_type"].startswith("DocumentType.")
            ):
                metadata_dict["document_type"] = metadata_dict["document_type"].split(".", 1)[-1]

            metadata_list.append(metadata_dict)
        except Exception as e:
            print(f"Skipping {metadata_path.name}: {e}")

    if metadata_list:
        df = pd.DataFrame(metadata_list)
        # Set column order as requested
        ordered_cols = [
            "confidence",
            "issue_date",
            "year",
            "month",
            "hash",
            "filename",
            "filename_length",
            "document_type",
            "issuing_party",
            "service_name",
            "total_amount",
            "total_amount_currency"
        ]
        # Add any extra columns at the end (if present)
        extra_cols = [col for col in df.columns if col not in ordered_cols]
        df = df[ordered_cols + extra_cols]

        # Sort by issue_date descending (most recent first)
        if "issue_date" in df.columns:
            df = df.sort_values(by="issue_date", ascending=False)

        # Use ExcelWriter to gain access to the worksheet object
        with pd.ExcelWriter(excel_output_path, engine='openpyxl') as writer:
            df.to_excel(writer, index=False, sheet_name='Sheet1')

            worksheet = writer.sheets['Sheet1']
            worksheet.freeze_panes = 'A2'

            # Snap requested columns' width to content width
            for col in ordered_cols:
                if col in df.columns:
                    col_idx = df.columns.get_loc(col) + 1  # openpyxl is 1-based
                    max_len = max(
                        [len(str(val)) if val is not None else 0 for val in df[col].values] + [len(col)]
                    )
                    max_len = min(max_len, 100)  # Truncate to max 100
                    worksheet.column_dimensions[chr(64 + col_idx)].width = max_len + 2

            # Hide specified columns by default
            hidden_cols = ["year", "month", "filename_length"]
            for col in hidden_cols:
                if col in df.columns:
                    col_idx = df.columns.get_loc(col) + 1  # openpyxl is 1-based
                    worksheet.column_dimensions[chr(64 + col_idx)].hidden = True

        print(f"\nExported {len(df)} entries to {excel_output_path}")
    else:
        print("\nNo valid metadata found to export.")

def copy_matching_files(processed_path: Path, regex_pattern: str, dest_folder: Path):
    """
    Copy all PDF and JSON files in processed_path whose filenames match regex_pattern to dest_folder.
    """
    dest_folder.mkdir(parents=True, exist_ok=True)
    pattern = re.compile(regex_pattern)
    files_copied = 0

    for file in processed_path.iterdir():
        if not file.is_file():
            continue
        if not (file.suffix.lower() in [".pdf", ".json"]):
            continue
        if pattern.search(file.name):
            shutil.copy2(file, dest_folder / file.name)
            files_copied += 1

    print(f"Copied {files_copied} files matching '{regex_pattern}' to {dest_folder}")

def check_files_exist(target_folder: Path, validation_schema_path: Path):
    """
    For each entry in the validation schema, check if there is at least one .json file in the target folder
    whose contents match all key/value pairs in the entry.
    """
    # Load validation schema
    with open(validation_schema_path, "r", encoding="utf-8") as f:
        checks = json.load(f)

    # Load all .json files in target_folder
    json_files = list(target_folder.glob("*.json"))
    file_data = []
    for json_path in json_files:
        try:
            with open(json_path, "r", encoding="utf-8") as f:
                data = json.load(f)
            file_data.append((json_path, data))
        except Exception as e:
            print(f"Skipping {json_path.name}: {e}")

    all_passed = True
    check_results = []
    for idx, check in enumerate(checks):
        found = False
        for json_path, data in file_data:
            if all(str(data.get(k, "")).strip() == str(v).strip() for k, v in check.items()):
                found = True
                break
        check_results.append((found, idx, check))
        if not found:
            all_passed = False

    # Print OKs first, then FAILs
    for found, idx, check in sorted(check_results, key=lambda x: (not x[0], x[1])):
        if found:
            print(f"[OK] {check} -- FOUND")
    for found, idx, check in sorted(check_results, key=lambda x: (not x[0], x[1])):
        if not found:
            print(f"[FAIL] {check} -- NOT FOUND")

    if all_passed:
        print("\nAll file existence checks passed.")
    else:
        print("\nSome file existence checks failed.")

# ------------------- MAIN -------------------

import subprocess

def run_step(cmd, step_desc):
    print(f"### {step_desc}...")
    result = subprocess.run(cmd, shell=True, capture_output=True, text=True)
    if result.stdout:
        print(result.stdout)
    if result.stderr:
        print(result.stderr)
    if result.returncode != 0:
        print(f"{step_desc} failed with exit code {result.returncode}.")
        sys.exit(result.returncode)
    print(f"### {step_desc}... Finished.")

def pipeline(export_date_arg=None):
    from shutil import which
    from datetime import datetime, timedelta

    # Validate required vars
    RAW_FILES_DIR = os.getenv("RAW_FILES_DIR")
    PROCESSED_FILES_DIR = os.getenv("PROCESSED_FILES_DIR")
    EXPORT_FILES_DIR = os.getenv("EXPORT_FILES_DIR")
    required_vars = [
        ("RAW_FILES_DIR", RAW_FILES_DIR),
        ("PROCESSED_FILES_DIR", PROCESSED_FILES_DIR),
        ("EXPORT_FILES_DIR", EXPORT_FILES_DIR),
    ]
    missing = [name for name, val in required_vars if not val]
    if missing:
        print(f"Missing required .env variables: {', '.join(missing)}")
        sys.exit(1)

    # Assert required external commands are available
    for tool in ["mbox-extractor", "archive-extractor", "pdf-merger"]:
        if which(tool) is None:
            print(f"Required tool '{tool}' not found in PATH. Please install it and try again.")
            sys.exit(1)

    # Use export_date_arg if provided, else default to previous month
    if export_date_arg:
        export_date = export_date_arg
    else:
        today = datetime.now()
        first_of_this_month = today.replace(day=1)
        last_month = first_of_this_month - timedelta(days=1)
        export_date = last_month.strftime("%Y-%m")

    # Validate export_date format here
    if not re.match(r"^\d{4}-\d{2}$", export_date):
        print("The export_date must be in YYYY-MM format.")
        sys.exit(1)

    export_date_dir = os.path.join(EXPORT_FILES_DIR, export_date)

    zip_passwords_file_path = str(Path.home() / ".documentor/passwords.txt")
    assert os.path.exists(zip_passwords_file_path), f"Missing zip passwords file: {zip_passwords_file_path}"

    processed_files_excel_path = Path(PROCESSED_FILES_DIR) / "processed_files.xlsx"

    # Step 1: mbox-extractor
    run_step(
        f'mbox-extractor "{RAW_FILES_DIR}"',
        "Step 1: Google Takeout mbox extraction"
    )

    # Step 2: archive-extractor
    run_step(
        f'archive-extractor "{RAW_FILES_DIR}" --passwords "{zip_passwords_file_path}"',
        "Step 2: Google Takeout zip extraction"
    )

    # Step 3: documentor extract_new
    run_step(
        f'"{sys.executable}" "{__file__}" extract_new "{PROCESSED_FILES_DIR}" --raw_path "{RAW_FILES_DIR}"',
        "Step 3: Extract new documents"
    )

    # Step 4: documentor rename_files
    run_step(
        f'"{sys.executable}" "{__file__}" rename_files "{PROCESSED_FILES_DIR}"',
        "Step 4: Rename files and metadata"
    )

    # Step 5: documentor export_excel
    run_step(
        f'"{sys.executable}" "{__file__}" export_excel "{PROCESSED_FILES_DIR}" --excel_output_path "{processed_files_excel_path}"',
        "Step 5: Export metadata to Excel"
    )

    # Step 6: documentor copy_matching
    run_step(
        f'"{sys.executable}" "{__file__}" copy_matching "{PROCESSED_FILES_DIR}" --regex_pattern "{export_date}" --copy_dest_folder "{export_date_dir}"',
        "Step 6: Copy matching documents"
    )

    # Step 7: pdf-merger
    run_step(
        f'pdf-merger "{export_date_dir}"',
        "Step 7: Merge PDFs"
    )

    # Step 8: documentor check_files_exist
    run_step(
        f'"{sys.executable}" "{__file__}" check_files_exist "{export_date_dir}"',
        "Step 8: Validate exported files"
    )

    print("All steps completed successfully.")

def _task__extract_new(processed_path, raw_path):
    print("Building hash index from metadata files...")
    known_hashes = set(build_output_hash_index(processed_path).keys())  # Convert to set for efficiency

    print("Scanning for new PDFs...")
    pdf_paths = find_pdf_files(raw_path)

    print(f"Calculating hashes for {len(pdf_paths)} PDFs...")
    file_hash_map = {pdf: hash_file(pdf) for pdf in tqdm(pdf_paths, desc="Hashing files")}
    files_to_process = [pdf for pdf in pdf_paths if file_hash_map[pdf] not in known_hashes]

    print(f"Found {len(files_to_process)} new PDFs.")
    rename_pdf_files(files_to_process, file_hash_map, known_hashes, processed_path)
    print("Extraction complete.")

def _task__rename_files(processed_path):
    print("Renaming existing PDF files and metadata based on metadata...")
    valid_entries = validate_metadata(processed_path)

    for old_pdf_path, metadata in valid_entries:
        file_hash = metadata.hash
        new_filename = file_name_from_metadata(metadata, file_hash)
        new_pdf_path = processed_path / new_filename
        new_metadata_path = new_pdf_path.with_suffix(".json")

        # Skip if the filename hasn't changed
        if old_pdf_path == new_pdf_path:
            continue

        try:
            old_metadata_path = old_pdf_path.with_suffix(".json")
            shutil.move(old_pdf_path, new_pdf_path)
            shutil.move(old_metadata_path, new_metadata_path)
            print(f"Renamed: {old_pdf_path.name} -> {new_filename}")
        except Exception as e:
            print(f"Failed to rename {old_pdf_path.name}: {e}")
    print("Renaming complete.")

def _task__validate_metadata(processed_path):
    print("Validating existing metadata and PDFs...")
    valid_entries = []
    errors = []
    json_files = list(processed_path.rglob("*.json"))

    for metadata_path in tqdm(json_files, desc="Validating metadata"):
        try:
            with open(metadata_path, "r", encoding="utf-8") as f:
                data = json.load(f)
            metadata = DocumentMetadata.model_validate(data)

            file_hash = metadata.hash
            if not file_hash:
                raise ValueError("Missing 'hash' in metadata.")

            pdf_path = metadata_path.with_suffix(".pdf")
            if not pdf_path.exists():
                raise FileNotFoundError(f"Missing PDF for metadata: {pdf_path.name}")

            actual_hash = hash_file(pdf_path)
            if file_hash != actual_hash:
                raise ValueError(f"Hash mismatch: metadata hash is '{file_hash}', actual is '{actual_hash}'.")

            if file_hash not in pdf_path.name:
                raise ValueError(f"Filename '{pdf_path.name}' does not include the expected hash '{file_hash}'.")

            valid_entries.append((pdf_path, metadata))

        except Exception as e:
            errors.append((metadata_path, str(e)))

    if errors:
        print("\nValidation errors found:")
        for meta_path, err in errors:
            print(f"- {meta_path}: {err}")
    else:
        print("\nAll metadata files passed validation.")

    print("Validation complete.")

def _task__export_excel(processed_path, excel_output_path):
    print("Exporting metadata to Excel...")
    metadata_list = []
    json_files = list(processed_path.rglob("*.json"))

    for metadata_path in tqdm(json_files, desc="Collecting metadata"):
        try:
            with open(metadata_path, "r", encoding="utf-8") as f:
                data = json.load(f)
            metadata = DocumentMetadata.model_validate(data)
            metadata_dict = metadata.model_dump()

            # Remove 'reasoning' field
            metadata_dict.pop("reasoning", None)

            # Add filename (corresponding PDF)
            pdf_path = metadata_path.with_suffix(".pdf")
            filename = pdf_path.name if pdf_path.exists() else ""
            metadata_dict["filename"] = filename

            # Add filename length
            metadata_dict["filename_length"] = len(filename)

            # Extract year and month from issue_date
            try:
                # Assuming YYYY-MM-DD format
                date_parts = metadata.issue_date.split('-')
                metadata_dict["year"] = int(date_parts[0])
                metadata_dict["month"] = int(date_parts[1])
            except (IndexError, ValueError, AttributeError):
                metadata_dict["year"] = None
                metadata_dict["month"] = None

            # Ensure document_type is just the value, not Enum repr
            if isinstance(metadata_dict.get("document_type"), Enum):
                metadata_dict["document_type"] = metadata_dict["document_type"].value
            elif (
                isinstance(metadata_dict.get("document_type"), str)
                and metadata_dict["document_type"].startswith("DocumentType.")
            ):
                metadata_dict["document_type"] = metadata_dict["document_type"].split(".", 1)[-1]

            metadata_list.append(metadata_dict)
        except Exception as e:
            print(f"Skipping {metadata_path.name}: {e}")

    if metadata_list:
        df = pd.DataFrame(metadata_list)
        # Set column order as requested
        ordered_cols = [
            "confidence",
            "issue_date",
            "year",
            "month",
            "hash",
            "filename",
            "filename_length",
            "document_type",
            "issuing_party",
            "service_name",
            "total_amount",
            "total_amount_currency"
        ]
        # Add any extra columns at the end (if present)
        extra_cols = [col for col in df.columns if col not in ordered_cols]
        df = df[ordered_cols + extra_cols]

        # Sort by issue_date descending (most recent first)
        if "issue_date" in df.columns:
            df = df.sort_values(by="issue_date", ascending=False)

        # Use ExcelWriter to gain access to the worksheet object
        with pd.ExcelWriter(excel_output_path, engine='openpyxl') as writer:
            df.to_excel(writer, index=False, sheet_name='Sheet1')

            worksheet = writer.sheets['Sheet1']
            worksheet.freeze_panes = 'A2'

            # Snap requested columns' width to content width
            for col in ordered_cols:
                if col in df.columns:
                    col_idx = df.columns.get_loc(col) + 1  # openpyxl is 1-based
                    max_len = max(
                        [len(str(val)) if val is not None else 0 for val in df[col].values] + [len(col)]
                    )
                    max_len = min(max_len, 100)  # Truncate to max 100
                    worksheet.column_dimensions[chr(64 + col_idx)].width = max_len + 2

            # Hide specified columns by default
            hidden_cols = ["year", "month", "filename_length"]
            for col in hidden_cols:
                if col in df.columns:
                    col_idx = df.columns.get_loc(col) + 1  # openpyxl is 1-based
                    worksheet.column_dimensions[chr(64 + col_idx)].hidden = True

        print(f"\nExported {len(df)} entries to {excel_output_path}")
    else:
        print("\nNo valid metadata found to export.")
    print("Excel export complete.")

def _task__copy_matching(processed_path, regex_pattern, copy_dest_folder):
    if not regex_pattern or not copy_dest_folder:
        print("For 'copy_matching', --regex_pattern and --copy_dest_folder are required.")
        return
    dest_folder = Path(copy_dest_folder)
    dest_folder.mkdir(parents=True, exist_ok=True)
    pattern = re.compile(regex_pattern)
    files_copied = 0

    for file in processed_path.iterdir():
        if not file.is_file():
            continue
        if not (file.suffix.lower() in [".pdf", ".json"]):
            continue
        if pattern.search(file.name):
            shutil.copy2(file, dest_folder / file.name)
            files_copied += 1

    print(f"Copied {files_copied} files matching '{regex_pattern}' to {dest_folder}")
    print("Copy-matching complete.")

def _task__check_files_exist(processed_path, check_schema_path):
    if not check_schema_path:
        print("For 'check_files_exist', --check_schema_path is required.")
        return
    target_folder = processed_path
    validation_schema_path = Path(check_schema_path)
    # ...existing code for check_files_exist...
    # Inline the logic from check_files_exist
    with open(validation_schema_path, "r", encoding="utf-8") as f:
        checks = json.load(f)

    json_files = list(target_folder.glob("*.json"))
    file_data = []
    for json_path in json_files:
        try:
            with open(json_path, "r", encoding="utf-8") as f:
                data = json.load(f)
            file_data.append((json_path, data))
        except Exception as e:
            print(f"Skipping {json_path.name}: {e}")

    all_passed = True
    check_results = []
    for idx, check in enumerate(checks):
        found = False
        for json_path, data in file_data:
            if all(str(data.get(k, "")).strip() == str(v).strip() for k, v in check.items()):
                found = True
                break
        check_results.append((found, idx, check))
        if not found:
            all_passed = False

    # Print OKs first, then FAILs
    for found, idx, check in sorted(check_results, key=lambda x: (not x[0], x[1])):
        if found:
            print(f"[OK] {check} -- FOUND")
    for found, idx, check in sorted(check_results, key=lambda x: (not x[0], x[1])):
        if not found:
            print(f"[FAIL] {check} -- NOT FOUND")

    if all_passed:
        print("\nAll file existence checks passed.")
    else:
        print("\nSome file existence checks failed.")
    print("File existence check complete.")

def process_folder(task: str, processed_path: str, raw_path: str = None, excel_output_path: str = None, regex_pattern: str = None, copy_dest_folder: str = None, check_schema_path: str = None):
    if raw_path is not None: raw_path = Path(raw_path)
    processed_path = Path(processed_path)
    processed_path.mkdir(parents=True, exist_ok=True)

    if task == "extract_new": _task__extract_new(processed_path, raw_path)
    elif task == "rename_files": _task__rename_files(processed_path)
    elif task == "validate_metadata": _task__validate_metadata(processed_path)
    elif task == "export_excel": _task__export_excel(processed_path, excel_output_path)
    elif task == "copy_matching": _task__copy_matching(processed_path, regex_pattern, copy_dest_folder)
    elif task == "check_files_exist": _task__check_files_exist(processed_path, check_schema_path)
    else:
        print("Invalid task specified. Use 'extract_new', 'rename_files', 'validate_metadata', 'export_excel', 'copy_matching', or 'check_files_exist'.")

def main():
    parser = argparse.ArgumentParser(description="Process a folder of PDF files.")
    parser.add_argument("task", type=str, choices=[
        'extract_new', 'rename_files', 'validate_metadata', 'export_excel', 'copy_matching', 'check_files_exist', 'pipeline'
    ], help="Specify task: 'extract_new', 'rename_files', 'validate_metadata', 'export_excel', 'copy_matching', 'check_files_exist', or 'pipeline'.")
    parser.add_argument("processed_path", type=str, nargs='?', help="Path to output folder.")
    parser.add_argument("--raw_path", type=str, help="Path to documents folder (required for 'extract_new' task).")
    parser.add_argument("--excel_output_path", type=str, help="Path to output Excel file (for 'export_excel' task).")
    parser.add_argument("--regex_pattern", type=str, help="Regex pattern for matching filenames (for 'copy_matching' task).")
    parser.add_argument("--copy_dest_folder", type=str, help="Destination folder for copied files (for 'copy_matching' task).")
    parser.add_argument("--check_schema_path", type=str, help="Validation schema path (for 'check_files_exist' task).")
    parser.add_argument("--export_date", type=str, help="Export date in YYYY-MM format (for 'pipeline' task, optional).")
    args = parser.parse_args()

    if args.task == "pipeline":
        if args.export_date:
            import re
            if not re.match(r"^\d{4}-\d{2}$", args.export_date):
                parser.error("The --export_date argument must be in YYYY-MM format.")
        pipeline(export_date_arg=args.export_date)
        return

    if not args.processed_path: parser.error("the processed_path argument is required.")
    if not os.path.exists(args.processed_path): parser.error(f"The processed_path '{args.processed_path}' does not exist.")
    if not os.path.isdir(args.processed_path): parser.error(f"The processed_path '{args.processed_path}' is not a directory.")

    if args.task == "extract_new":
        if not args.raw_path: parser.error("the --raw_path argument is required when task is 'extract_new'.")
        if not os.path.exists(args.raw_path): parser.error(f"The raw_path '{args.raw_path}' does not exist.")
        if not os.path.isdir(args.raw_path): parser.error(f"The raw_path '{args.raw_path}' is not a directory.")

    if args.task == "export_excel":
        if not args.excel_output_path: parser.error("the --excel_output_path argument is required when task is 'export_excel'.")
        if not args.excel_output_path.endswith(".xlsx"): parser.error("the --excel_output_path argument must end with '.xlsx'.")

    if args.task == "copy_matching":
        if not args.regex_pattern: parser.error("the --regex_pattern argument is required when task is 'copy_matching'.")
        if not args.copy_dest_folder: parser.error("the --copy_dest_folder argument is required when task is 'copy_matching'.")
        if not os.path.exists(args.copy_dest_folder):
            os.makedirs(args.copy_dest_folder, exist_ok=True)
        if not os.path.isdir(args.copy_dest_folder): parser.error(f"The copy_dest_folder '{args.copy_dest_folder}' is not a directory.")

    if args.task == "check_files_exist":
        # Default check_schema_path if not provided
        check_schema_path = args.check_schema_path
        if not check_schema_path:
            check_schema_path = str(Path.home() / ".documentor" / "file_check_validations.json")
        if not os.path.exists(check_schema_path): parser.error(f"The check_schema_path '{check_schema_path}' does not exist.")

    process_folder(
        args.task,
        args.processed_path,
        raw_path=args.raw_path,
        excel_output_path=args.excel_output_path,
        regex_pattern=args.regex_pattern,
        copy_dest_folder=args.copy_dest_folder,
        check_schema_path=check_schema_path if args.task == "check_files_exist" else args.check_schema_path
    )

if __name__ == "__main__":
    main()<|MERGE_RESOLUTION|>--- conflicted
+++ resolved
@@ -133,7 +133,6 @@
 
 # ------------------- LLM TOOL SETUP -------------------
 
-<<<<<<< HEAD
 TOOLS = [
     {
         "type": "function",
@@ -144,13 +143,6 @@
         },
     }
 ]
-=======
-TOOLS = [{
-    "name": "extract_document_metadata",
-    "description": "Extract metadata from a document.",
-    "input_schema": DocumentMetadataInput.model_json_schema()
-}]
->>>>>>> 2cd4a649
 
 SYSTEM_PROMPT = (
     f"You are an expert document classification and extraction assistant. "
@@ -268,7 +260,6 @@
             messages=messages,
             tools=TOOLS,
         )
-<<<<<<< HEAD
 
         tool_calls = response.choices[0].message.tool_calls
         if not tool_calls:
@@ -276,15 +267,6 @@
 
         args = tool_calls[0].function.arguments
         metadata = DocumentMetadata.model_validate_json(args)
-=======
-        
-        tool_result = next((c.input for c in response.content if hasattr(c, "input")), None)
-        if not tool_result:
-            raise ValueError("Claude did not return structured classification.")
-        
-        input_data = DocumentMetadataInput.model_validate(tool_result)
-        metadata = DocumentMetadata(**input_data.model_dump())
->>>>>>> 2cd4a649
         metadata.hash = file_hash
         now = datetime.now().strftime("%Y-%m-%d")
         metadata.create_date = now
